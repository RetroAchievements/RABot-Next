<p align="center" dir="auto"><a href="https://retroachievements.org" rel="nofollow"><img src="https://raw.githubusercontent.com/RetroAchievements/RAWeb/master/public/assets/images/ra-icon.webp" width="200" alt="RetroAchievements Logo" style="max-width: 100%;"></a></p>

<h1 align="center">RABot</h1>

<p align="center">
  <i>The official RetroAchievements Discord bot.</i>
  <br /><br />
</p>

<p align="center">
  <a href="https://discord.gg/dq2E4hE"><strong>Join our Discord</strong></a>
  <br />
</p>

<hr />

## About

**RABot** is the official [RetroAchievements Discord](https://discord.gg/dq2E4hE) bot. It serves the RetroAchievements community with various utility commands, polls, and integration features.

RABot utilizes:

- The **[Bun](https://bun.sh)** runtime for high speed, low memory footprint, and native TS execution
- **[TypeScript](https://www.typescriptlang.org/)** for static type safety
- **[Discord.js](https://discord.js.org/)** for tight integration with Discord
- **[Drizzle ORM](https://orm.drizzle.team/)** with SQLite for data persistence
- **[@retroachievements/api](https://github.com/RetroAchievements/api-js)** for web API calls
- **[Pino](https://getpino.io/#/)** for structured logging with command analytics

## Requirements

- [Bun](https://bun.sh) 1.2.18+
- A Discord bot token

## Installation

Clone the repository and install dependencies:

```bash
git clone https://github.com/RetroAchievements/RABot-Next.git
cd RABot-Next
bun install
```

## Configuration

Copy the example environment file and fill in your values:

```bash
cp .env.example .env
```

Then edit `.env` with your configuration:

- `DISCORD_TOKEN` - Your bot's token from Discord Developer Portal
- `DISCORD_APPLICATION_ID` - Your bot's application ID from Discord Developer Portal
- `LEGACY_COMMAND_PREFIX` - Command prefix for legacy commands (default: `!`)
- `RA_WEB_API_KEY` - Your RetroAchievements Web API key
- `YOUTUBE_API_KEY` - Your YouTube Data API v3 key (optional, for `/gan` longplay searches)
- `MAIN_GUILD_ID` - Discord guild ID for the main RetroAchievements server
- `WORKSHOP_GUILD_ID` - Discord guild ID for the RetroAchievements Workshop server
<<<<<<< HEAD
- `UWC_VOTING_TAG_ID` - Forum tag ID for active UWC polls (optional)
- `UWC_VOTE_CONCLUDED_TAG_ID` - Forum tag ID for completed UWC polls (optional)
=======
- `AUTO_PUBLISH_CHANNEL_IDS` - Comma-separated list of announcement channel IDs to auto-publish from (optional)
>>>>>>> 0cfc67b9
- `NODE_ENV` - Environment mode: `development` or `production` (default: `development`)
- `LOG_LEVEL` - Logging level: `trace`, `debug`, `info`, `warn`, `error`, `fatal` (default: `debug` in dev, `info` in prod)

## Database Setup

Initialize the database:

```bash
bun db:generate  # Generate migration files
bun db:migrate   # Apply migrations
bun db:seed      # Seed default teams (optional)
```

## Deploying Slash Commands

After adding your bot to a server, deploy the slash commands:

```bash
bun deploy-commands
```

This needs to be run:

- When you first set up the bot
- Whenever you add or modify slash commands
- After major Discord.js updates

## Running the Bot

### Development

```bash
bun dev  # Runs with auto-restart on file changes
```

### Production

```bash
bun start  # Standard run
```

For production deployments, the bot is automatically deployed via Forge when changes are merged to the main branch. The bot runs under a process supervisor on the production server.

## Available Scripts

- `bun dev` - Run in development mode with hot reload
- `bun start` - Run in production mode
- `bun deploy-commands` - Deploy slash commands to Discord
- `bun db:generate` - Generate database migrations
- `bun db:migrate` - Apply database migrations
- `bun lint` - Run ESLint
- `bun lint:fix` - Run ESLint with auto-fix
- `bun tsc` - Run TypeScript type checking
- `bun test` - Run all tests
- `bun test:watch` - Run tests in watch mode
- `bun verify` - Run lint, type checking, and tests (comprehensive check)

## Commands

### 🆕 Migration Notice

RABot is transitioning to slash commands! When you use a legacy prefix command (e.g., `!gan`), you'll see a migration notice encouraging you to use the modern slash command version (e.g., `/gan`). The legacy command will still work during the transition period.

### Slash Commands (Recommended)

- `/topic` - Display the current channel topic
- `/contact` - Show contact information for various RA teams
- `/status` - Display bot status and statistics
- `/poll` - Create a simple poll (up to 10 options)
- `/tpoll` - Create a timed poll that automatically closes
- `/gan <game-id>` - Generate achievement news template
- `/gan2 <game-id>` - Generate pretty achievement news template with colors
- `/pingteam` - Team management system (Workshop server only)
  - `/pingteam ping <team>` - Ping all members of a team
  - `/pingteam add <team> <user>` - Add user to team (admin only)
  - `/pingteam remove <team> <user>` - Remove user from team (admin only)
  - `/pingteam list <team>` - List team members
  - `/pingteam create <name>` - Create a new team (admin only)
- `/uwc` - Create an Unwelcome Concept poll (Workshop server only, auto-manages forum tags)
- `/dadjoke` - Get a random dad joke
- `/frames <input>` - Convert between time and frames at different frame rates

### Legacy Prefix Commands (Being Migrated)

The bot still supports the following legacy prefix commands (all prefixed with `!` by default):

- `!topic` - Display the current channel topic
- `!rule [number]` - Display server rules
- `!contact` - Show contact information for various RA teams
- `!poll` - Create a simple poll
- `!tpoll` - Create a timed poll
- `!gan <game_id>` - Generate achievement news template
- `!mem <achievement_id|achievement_url|memaddr>` - Parse MemAddr strings and show achievement logic
- `!dadjoke` - Get a random dad joke
- `!frames <time|frames> [fps]` - Convert between time and frames at different frame rates

## Project Structure

```
src/
├── commands/        # Legacy prefix commands (*.command.ts files)
├── slash-commands/  # Modern slash commands (*.command.ts files)
├── config/          # Configuration and constants
├── database/        # Database setup and schemas
├── handlers/        # Message and event handlers
├── models/          # TypeScript interfaces and types
├── services/        # Business logic services
└── utils/           # Utility functions and logging
```

## Contributing

Contributions are welcome! Please see our [Contributing Guide](CONTRIBUTING.md) for detailed information on:

- Setting up your development environment
- Development workflow and standards
- Submitting pull requests
- Code style and project structure

For quick questions, feel free to open an issue or ask in our [Discord server](https://discord.gg/dq2E4hE)!<|MERGE_RESOLUTION|>--- conflicted
+++ resolved
@@ -59,12 +59,9 @@
 - `YOUTUBE_API_KEY` - Your YouTube Data API v3 key (optional, for `/gan` longplay searches)
 - `MAIN_GUILD_ID` - Discord guild ID for the main RetroAchievements server
 - `WORKSHOP_GUILD_ID` - Discord guild ID for the RetroAchievements Workshop server
-<<<<<<< HEAD
 - `UWC_VOTING_TAG_ID` - Forum tag ID for active UWC polls (optional)
 - `UWC_VOTE_CONCLUDED_TAG_ID` - Forum tag ID for completed UWC polls (optional)
-=======
 - `AUTO_PUBLISH_CHANNEL_IDS` - Comma-separated list of announcement channel IDs to auto-publish from (optional)
->>>>>>> 0cfc67b9
 - `NODE_ENV` - Environment mode: `development` or `production` (default: `development`)
 - `LOG_LEVEL` - Logging level: `trace`, `debug`, `info`, `warn`, `error`, `fatal` (default: `debug` in dev, `info` in prod)
 
